--- conflicted
+++ resolved
@@ -878,61 +878,6 @@
 
     let client = pool.get().await.map_err(|_| ServiceError::PoolError)?;
 
-<<<<<<< HEAD
-    let row = client.query_one(
-        concat!(
-            "SELECT ts.id, entity_type.name, data_source.name, granularity::text, partition_size::text, retention_period::text ",
-            "FROM trend_directory.trend_store ts ",
-            "JOIN directory.entity_type ON ts.entity_type_id = entity_type.id ",
-            "JOIN directory.data_source ON ts.data_source_id = data_source.id ",
-            "WHERE ts.id = $1",
-        ),
-        &[&tsid],
-    ).await.map_err(|_| Error {
-        code: 404,
-        message: format!("Trend store with id {} not found", &tsid),
-    })?;
-
-    let rows = client.query(
-        concat!(
-            "SELECT t.id, t.trend_store_part_id, t.name, t.data_type, t.time_aggregation, t.entity_aggregation, t.extra_data, t.description ",
-            "FROM trend_directory.table_trend t ",
-            "JOIN trend_directory.trend_store_part tsp ON t.trend_store_part_id = tsp.id ",
-            "WHERE tsp.trend_store_id = $1"
-        ),
-        &[&tsid]
-    ).await.map_err(|e| Error {
-        code: 500,
-        message: e.to_string(),
-    })?;
-
-    let trends: Vec<TrendFull> = rows
-        .iter()
-        .map(|row| TrendFull {
-            id: row.get(0),
-            trend_store_part: row.get(1),
-            name: row.get(2),
-            data_type: row.get(3),
-            time_aggregation: row.get(4),
-            entity_aggregation: row.get(5),
-            extra_data: row.get(6),
-            description: row.get(7),
-        })
-        .collect();
-
-    let rows = client.query(
-        concat!(
-            "SELECT t.id, t.trend_store_part_id, t.name, t.data_type, t.expression, t.extra_data, t.description ",
-            "FROM trend_directory.generated_table_trend t ",
-            "JOIN trend_directory.trend_store_part tsp ON t.trend_store_part_id = tsp.id ",
-            "WHERE tsp.trend_store_id = $1"
-        ),
-        &[&tsid]
-    ).await.map_err(|e| Error {
-        code: 500,
-        message: e.to_string(),
-    })?;
-=======
     let trends: Vec<TrendFull> = client
         .query(
             concat!(
@@ -961,7 +906,6 @@
             })
             .collect()
         )?;
->>>>>>> 14b6e1e9
 
     let generated_trends: Vec<GeneratedTrendFull> = client
         .query(
@@ -1032,43 +976,6 @@
                 .collect()
         })?;
 
-<<<<<<< HEAD
-    let parts: Vec<TrendStorePartFull> = rows
-        .iter()
-        .map(|row| {
-            let tspid: i32 = row.get(0);
-            let my_trends: Vec<TrendFull> = trends
-                .iter()
-                .filter(|t| t.trend_store_part == tspid)
-                .map(|t| t.clone())
-                .collect();
-
-            let my_generated_trends: Vec<GeneratedTrendFull> = generated_trends
-                .iter()
-                .filter(|t| t.trend_store_part == tspid)
-                .map(|t| t.clone())
-                .collect();
-
-            TrendStorePartFull {
-                id: tspid,
-                name: row.get(1),
-                trend_store: row.get(2),
-                trends: my_trends,
-                generated_trends: my_generated_trends,
-            }
-        })
-        .collect();
-
-    let trendstore = TrendStoreFull {
-        id: tsid,
-        entity_type: row.get(1),
-        data_source: row.get(2),
-        granularity: parse_interval(row.get(3)).unwrap(),
-        partition_size: parse_interval(row.get(4)).unwrap(),
-        retention_period: parse_interval(row.get(5)).unwrap(),
-        trend_store_parts: parts,
-    };
-=======
     let trendstore = client
         .query_one(
             concat!(
@@ -1091,7 +998,6 @@
             retention_period: parse_interval(row.get(5)).unwrap(),
             trend_store_parts: parts,
         })?;
->>>>>>> 14b6e1e9
 
     Ok(HttpResponse::Ok().json(trendstore))
 }
